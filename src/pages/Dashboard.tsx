import { useEffect, useState } from 'react';
import { Plus, Search, Edit, Trash2, Package } from 'lucide-react';
import { Button } from '@/components/ui/button';
import { Input } from '@/components/ui/input';
import { Card, CardContent } from '@/components/ui/card';
import {
  Table,
  TableBody,
  TableCell,
  TableHead,
  TableHeader,
  TableRow,
} from '@/components/ui/table';
import {
  Select,
  SelectContent,
  SelectItem,
  SelectTrigger,
  SelectValue,
} from '@/components/ui/select';
import { db, type Product } from '@/lib/firebase';
import { collection, getDocs, deleteDoc, doc as firestoreDoc, orderBy, query, getDoc } from 'firebase/firestore';
import { ProductDialog } from '@/components/ProductDialog';
import { useToast } from '@/hooks/use-toast';

interface StoreSettings {
  currency: string;
  lowStockThreshold: number;
}

export function Dashboard() {
  const [products, setProducts] = useState<Product[]>([]);
  const [filteredProducts, setFilteredProducts] = useState<Product[]>([]);
  const [loading, setLoading] = useState(true);
  const [searchQuery, setSearchQuery] = useState('');
  const [categoryFilter, setCategoryFilter] = useState('all');
  const [dialogOpen, setDialogOpen] = useState(false);
  const [editingProduct, setEditingProduct] = useState<Product | null>(null);
  const [settings, setSettings] = useState<StoreSettings>({
    currency: 'AED',
    lowStockThreshold: 10,
  });
  const { toast } = useToast();

  useEffect(() => {
    loadSettings();
    loadProducts();
  }, []);

  useEffect(() => {
    filterProducts();
  }, [products, searchQuery, categoryFilter]);

  const loadSettings = async () => {
    try {
      const docRef = firestoreDoc(db, 'settings', 'store');
      const docSnap = await getDoc(docRef);
      if (docSnap.exists()) {
        const data = docSnap.data();
        setSettings({
          currency: data.currency || 'AED',
          lowStockThreshold: data.lowStockThreshold || 10,
        });
      }
    } catch (error) {
      console.error('Error loading settings:', error);
    }
  };

  const formatCurrency = (amount: number) => {
    return `${settings.currency} ${amount.toFixed(2)}`;
  };

  const loadProducts = async () => {
    setLoading(true);
    try {
      const q = query(collection(db, 'products'), orderBy('created_at', 'desc'));
      const querySnapshot = await getDocs(q);
      const productsData = querySnapshot.docs.map(doc => ({
        id: doc.id,
        ...doc.data()
      })) as Product[];
      setProducts(productsData);
    } catch (error: any) {
      toast({
        title: 'Error loading products',
        description: error.message,
        variant: 'destructive',
      });
    } finally {
      setLoading(false);
    }
  };

  const filterProducts = () => {
    let filtered = products;

    if (searchQuery) {
      filtered = filtered.filter(
        (p) =>
          p.name.toLowerCase().includes(searchQuery.toLowerCase()) ||
          p.sku.toLowerCase().includes(searchQuery.toLowerCase()) ||
          p.category.toLowerCase().includes(searchQuery.toLowerCase())
      );
    }

    if (categoryFilter !== 'all') {
      filtered = filtered.filter((p) => p.category === categoryFilter);
    }

    setFilteredProducts(filtered);
  };

  const handleDelete = async (id: string, name: string) => {
    if (!confirm(`Are you sure you want to delete "${name}"?`)) return;

    try {
      await deleteDoc(firestoreDoc(db, 'products', id));
      toast({ 
        title: 'Product deleted',
        description: `${name} has been removed from inventory`,
      });
      loadProducts();
    } catch (error: any) {
      toast({
        title: 'Error deleting product',
        description: error.message,
        variant: 'destructive',
      });
    }
  };

  const handleEdit = (product: Product) => {
    setEditingProduct(product);
    setDialogOpen(true);
  };

  const handleDialogClose = () => {
    setDialogOpen(false);
    setEditingProduct(null);
  };

  const handleSaveSuccess = () => {
    loadProducts();
    handleDialogClose();
  };

  const categories = Array.from(new Set(products.map((p) => p.category)));

  return (
    <div className="space-y-6">
      {/* Header */}
      <div className="flex items-center justify-between">
        <div>
          <h1 className="text-3xl font-bold text-gray-900">Product Management</h1>
          <p className="text-gray-500 mt-1">Add, edit, and manage your inventory</p>
        </div>
        <Button 
          onClick={() => setDialogOpen(true)}
          className="bg-[#bda15e] hover:bg-[#b38d42]"
        >
          <Plus className="w-4 h-4 mr-2" />
          Add New Product
        </Button>
      </div>

      {/* Stats Cards */}
      <div className="grid grid-cols-1 md:grid-cols-4 gap-6">
        <Card className="bg-gradient-to-br from-[#cfb579] to-[#bda15e] text-white">
          <CardContent className="p-6">
            <div className="flex items-center justify-between">
              <div>
                <p className="text-sm font-medium text-[#f1e6bc]">Total Products</p>
                <p className="text-3xl font-bold mt-2">{products.length}</p>
              </div>
              <div className="w-12 h-12 bg-white/20 rounded-lg flex items-center justify-center">
                <Package className="w-6 h-6" />
              </div>
            </div>
          </CardContent>
        </Card>

<<<<<<< HEAD
        
=======
        {/* <Card className="bg-gradient-to-br from-purple-500 to-purple-600 text-white">
          <CardContent className="p-6">
            <div className="flex items-center justify-between">
              <div>
                <p className="text-sm font-medium text-purple-100">Total Items Sold</p>
                <p className="text-3xl font-bold mt-2">{totalSoldItems}</p>
              </div>
              <div className="w-12 h-12 bg-white/20 rounded-lg flex items-center justify-center">
                <Package className="w-6 h-6" />
              </div>
            </div>
          </CardContent>
        </Card> */}
>>>>>>> a5c0e090

        

        <Card className="bg-gradient-to-br from-orange-500 to-orange-600 text-white">
          <CardContent className="p-6">
            <div className="flex items-center justify-between">
              <div>
                <p className="text-sm font-medium text-orange-100">Categories</p>
                <p className="text-3xl font-bold mt-2">{categories.length}</p>
              </div>
              <div className="w-12 h-12 bg-white/20 rounded-lg flex items-center justify-center">
                <Package className="w-6 h-6" />
              </div>
            </div>
          </CardContent>
        </Card>
      </div>

      {/* Filters and Search */}
      <Card>
        <CardContent className="p-6">
          <div className="flex flex-col sm:flex-row gap-4">
            <div className="flex-1 relative">
              <Search className="absolute left-3 top-1/2 -translate-y-1/2 w-4 h-4 text-gray-400" />
              <Input
                type="search"
                placeholder="Search by name, SKU, or category..."
                value={searchQuery}
                onChange={(e) => setSearchQuery(e.target.value)}
                className="pl-10"
              />
            </div>
            <Select value={categoryFilter} onValueChange={setCategoryFilter}>
              <SelectTrigger className="w-full sm:w-48">
                <SelectValue placeholder="Filter by category" />
              </SelectTrigger>
              <SelectContent>
                <SelectItem value="all">All Categories</SelectItem>
                {categories.map((cat) => (
                  <SelectItem key={cat} value={cat}>
                    {cat}
                  </SelectItem>
                ))}
              </SelectContent>
            </Select>
          </div>
        </CardContent>
      </Card>

      {/* Products Table */}
      <Card>
        <CardContent className="p-6">
          {loading ? (
            <div className="flex items-center justify-center h-64">
              <div className="animate-spin rounded-full h-12 w-12 border-b-2 border-[#bda15e]"></div>
            </div>
          ) : filteredProducts.length === 0 ? (
            <div className="text-center py-12">
              <Package className="w-16 h-16 text-gray-400 mx-auto mb-4" />
              <h3 className="text-lg font-medium text-gray-900 mb-2">
                {searchQuery || categoryFilter !== 'all' ? 'No products found' : 'No products yet'}
              </h3>
              <p className="text-gray-500 mb-4">
                {searchQuery || categoryFilter !== 'all' 
                  ? 'Try adjusting your filters'
                  : 'Get started by adding your first product'}
              </p>
              {!searchQuery && categoryFilter === 'all' && (
                <Button onClick={() => setDialogOpen(true)} className="bg-[#bda15e] hover:bg-[#b38d42]">
                  <Plus className="w-4 h-4 mr-2" />
                  Add Product
                </Button>
              )}
            </div>
          ) : (
            <div className="border rounded-lg overflow-hidden">
              <Table>
                <TableHeader>
                  <TableRow className="bg-gray-50">
                    <TableHead className="w-20">Image</TableHead>
                    <TableHead>Product Name</TableHead>
                    <TableHead>SKU</TableHead>
                    <TableHead>Category</TableHead>
                    <TableHead className="text-right">Price</TableHead>
                    <TableHead className="text-center">Sold</TableHead>
                    <TableHead className="text-right w-32">Actions</TableHead>
                  </TableRow>
                </TableHeader>
                <TableBody>
                  {filteredProducts.map((product) => (
                    <TableRow 
                      key={product.id}
                    >
                      <TableCell>
                        <div className="w-12 h-12 rounded-lg overflow-hidden bg-gray-100 flex items-center justify-center">
                          {product.image_url ? (
                            <img 
                              src={product.image_url} 
                              alt={product.name}
                              className="w-full h-full object-cover"
                            />
                          ) : (
                            <Package className="w-6 h-6 text-gray-400" />
                          )}
                        </div>
                      </TableCell>
                      <TableCell className="font-medium">{product.name}</TableCell>
                      <TableCell className="text-gray-600 font-mono text-sm">{product.sku}</TableCell>
                      <TableCell>
                        <span className="px-2 py-1 bg-[#f1e6bc] text-black rounded-md text-xs font-medium">
                          {product.category}
                        </span>
                      </TableCell>
                      <TableCell className="text-right font-medium">
                        {formatCurrency(product.price)}
                      </TableCell>
                      <TableCell className="text-center">
                        <span className="px-3 py-1 bg-[#f1e6bc] text-black rounded-md text-xs font-bold">
                          {product.sold_count || 0}
                        </span>
                      </TableCell>
                      <TableCell className="text-right">
                        <div className="flex justify-end gap-2">
                          <Button
                            variant="ghost"
                            size="sm"
                            onClick={() => handleEdit(product)}
                            className="text-black hover:text-black hover:bg-[#f8f1d8]"
                          >
                            <Edit className="w-4 h-4" />
                          </Button>
                          <Button
                            variant="ghost"
                            size="sm"
                            onClick={() => handleDelete(product.id, product.name)}
                            className="text-red-600 hover:text-red-700 hover:bg-red-50"
                          >
                            <Trash2 className="w-4 h-4" />
                          </Button>
                        </div>
                      </TableCell>
                    </TableRow>
                  ))}
                </TableBody>
              </Table>
            </div>
          )}
        </CardContent>
      </Card>

      <ProductDialog
        open={dialogOpen}
        onClose={handleDialogClose}
        onSuccess={handleSaveSuccess}
        product={editingProduct}
      />
    </div>
  );
}<|MERGE_RESOLUTION|>--- conflicted
+++ resolved
@@ -180,10 +180,7 @@
           </CardContent>
         </Card>
 
-<<<<<<< HEAD
-        
-=======
-        {/* <Card className="bg-gradient-to-br from-purple-500 to-purple-600 text-white">
+        <Card className="bg-gradient-to-br from-purple-500 to-purple-600 text-white">
           <CardContent className="p-6">
             <div className="flex items-center justify-between">
               <div>
@@ -195,8 +192,7 @@
               </div>
             </div>
           </CardContent>
-        </Card> */}
->>>>>>> a5c0e090
+        </Card>
 
         
 
